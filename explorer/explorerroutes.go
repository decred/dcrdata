--- conflicted
+++ resolved
@@ -598,7 +598,6 @@
 	exp.ErrorPage(w, "Not found", "Cannot find page: "+r.URL.Path, true)
 }
 
-<<<<<<< HEAD
 // ChartBlocks is the handler for charts.
 func (exp *explorerUI) ChartBlocks(w http.ResponseWriter, r *http.Request) {
 	cbs, err := exp.explorerSource.ChartBlocks()
@@ -617,7 +616,8 @@
 	w.Header().Set("Content-Type", "application/json")
 	w.WriteHeader(http.StatusOK)
 	w.Write(b)
-=======
+}
+
 // ParametersPage is the page handler for the "/parameters" path
 func (exp *explorerUI) ParametersPage(w http.ResponseWriter, r *http.Request) {
 	cp := exp.ChainParams
@@ -645,5 +645,4 @@
 	w.Header().Set("Content-Type", "text/html")
 	w.WriteHeader(http.StatusOK)
 	io.WriteString(w, str)
->>>>>>> e1c4f606
 }