{{define "statistics"}}
<!DOCTYPE html>
<html lang="en">
    {{ template "html-head" printf "Decred Statistics Page"}}

    <body>
        {{ template "navbar" . }}
        {{with .Stats}}
        <div class="container">
            <div class="row">
                <div style="width: 20%" class="col">
                    <h5 class="mb-2 stat-headers">Network Stats</h5>
                    <div class="card">
                        <div class="card-header network-statistics">Total Supply</div>
                        <div class="card-body card-body-padding-top">
                            <span class="stat-data">{{template "decimalParts" (amountAsDecimalParts .TotalSupply true)}}</span>
                            </br>
                            <span class="stat-details unit">DCR</span>
                            {{if .TotalSupplyPercentage}}
                            </br>
                            <span class="stat-details">{{printf "%.2f" .TotalSupplyPercentage}}% mined of {{template "decimalParts" (amountAsDecimalParts .UltimateSupply true)}}</span>
                            {{end}}
                        </div>
                    </div>
                    <div class="card">
<<<<<<< HEAD
                        <div class="card-header network-statistics">Project Fund</div>
                        <div class="card-body card-body-padding-top">
                            <span class="stat-data">{{ template "decimalParts" (amountAsDecimalParts .ProjectFunds true)}}</span>
                            </br>
                            <span class="stat-details unit">DCR</span>
                            </br>
                            <span class="stat-link"><a href="/address/{{.ProjectAddress}}">show address</a></span>
                        </div>
                    </div>
                    <div class="card">
                        <div class="card-header network-statistics">Proof-of-Work Difficulty</div>
                        <div class="card-body card-body-padding-top">
                            <span class="stat-data">{{template "decimalParts" (float64AsDecimalParts .PoWDiff 0 true)}}</span>
=======
                        <div class="card-header">Proof-Of-Work Difficulty</div>
                        <div class="card-body">
                            <span class="stat-data">{{template "decimalParts" (float64AsDecimalParts .PoWDiff 8 true)}}</span>
>>>>>>> b01860bc
                            </br>
                            <span class="stat-link"><a href="/charts">show chart</a></span>
                        </div>
                    </div>
                    <div class="card">
                        <div class="card-header network-statistics">Hash Rate</div>
                        <div class="card-body card-body-padding-top">
                            <span class="stat-data">{{printf "%.2f" .HashRate}}</span>
                        </br>
                        <span class="stat-details">PHash/s</span>
                        </div>
                    </div>
                    <div class="card">
                        <div class="card-header">Project Fund</div>
                        <div class="card-body">
                            <span class="stat-data">{{ template "decimalParts" (amountAsDecimalParts .ProjectFunds true)}}</span>
                            </br>
                            <span class="stat-details unit">DCR</span>
                            </br>
                            <span class="stat-link"><a href="/address/{{.ProjectAddress}}">Show Address</a></span>
                        </div>
                    </div>
                </div>

                <div style="width: 20%" class="col">
                    <h5 class="mb-2 stat-headers">Block Rewards</h5>
                    <div width="45%" class="card">
                        <div class="card-header block-rewards">Block Reward Adjustment</div>
                        <div class="card-body card-body-padding-top" style="width: 100%;">
                            <div class="row">
                                <div style="margin: auto" class="col-11 col-lg-8">
                                    <div class="progress" style="max-width: 330px">
                                        <div
                                            class="progress-bar"
                                            id="pow-window-progess-bar"
                                            role="progressbar"
                                            style="width: {{rewardAdjustmentProgress .IdxInRewardWindow}}%;"
                                            aria-valuenow="{{.IdxInRewardWindow}}"
                                            aria-valuemin="0"
                                            aria-valuemax="{{.RewardWindowSize}}"
                                        >
                                        </div>
                                    </div>
                                </div>
                            </div>
                            </br>
                        <span class="stat-details">block {{.IdxInRewardWindow}} of {{.RewardWindowSize}}<br />
                           ({{remaining .IdxInRewardWindow .RewardWindowSize .BlockTime}})</span>
                        </br>
                        <span class="stat-details">Curent {{template "decimalParts" (amountAsDecimalParts .BlockReward true)}} DCR</span>
                        </br>
                        <span class="stat-details">Next {{template "decimalParts" (amountAsDecimalParts .NextBlockReward true)}} DCR</span>
                        </div>
                    </div>
                    <div class="card">
                        <div class="card-header block-rewards" style="padding-left:6px">Block Reward</div>
                        <div class="card-body card-body-padding-top">
                            <span class="stat-data">{{template "decimalParts" (amountAsDecimalParts .BlockReward true)}}</span>
                            </br>
                            <span class="stat-details unit">DCR</span>
                        </div>
                    </div>
                    <div class="card">
                        <div class="card-header block-rewards">Proof-Of-Work Reward</div>
                        <div class="card-body card-body-padding-top">
                            <span class="stat-data">{{template "decimalParts" (amountAsDecimalParts .PoWReward true)}}</span>
                            </br>
                            <span class="stat-details unit">DCR</span>
                        </div>
                    </div>
                    <div class="card">
                        <div class="card-header block-rewards">Project Fund Subsidy</div>
                        <div class="card-body card-body-padding-top">
                            <span class="stat-data">{{template "decimalParts" (amountAsDecimalParts .ProjectFundReward true)}}</span>
                            </br>
                            <span class="stat-details unit">DCR per block</span>
                        </div>
                    </div>
                </div>

                <div class="col-6" style="width: 50%;">
                    <h5 class="mb-2 stat-headers">Proof-of-Stake Stats</h5>
                    <div width="45%" class="card">
<<<<<<< HEAD
                        <div class="card-header proof-of-stake">Votes In Mempool</div>
                        <div class="card-body card-body-padding-top">
                            <span class="stat-data" id="bsubsidy_total">{{.VotesInMempool}}</span>
                            </br>
                                <span class="stat-details unit">Vote{{if gt .VotesInMempool 1}}s{{end}}</span>
                        </div>
                    </div>
                    <div width="45%" class="card">
                        <div class="card-header proof-of-stake">Tickets In Mempool</div>
                        <div class="card-body card-body-padding-top">
=======
                        <div class="card-header">Tickets In Mempool</div>
                        <div class="card-body">
>>>>>>> b01860bc
                            <span class="stat-data" id="bsubsidy_total">{{.TicketsInMempool}}</span>
                            </br>
                            <span class="stat-details unit">Ticket{{if gt .TicketsInMempool 1}}s{{end}}</span>
                        </div>
                    </div>
                    <div width="45%" class="card">
<<<<<<< HEAD
                        <div class="card-header proof-of-stake">Ticket Price</div>
                        <div class="card-body card-body-padding-top">
                            <span  class="stat-data" id="bsubsidy_total">{{template "decimalParts" (float64AsDecimalParts .TicketPrice 8 false)}}</span>
                            </br>
                            <span class="stat-details unit">DCR</span>
                        </div>
                    </div>
                    <div width="45%" class="card">
                        <div class="card-header proof-of-stake">Ticket ROI</div>
                        <div class="card-body card-body-padding-top">
                            <span  class="stat-data" id="bsubsidy_total">+{{printf "%.2f" .TicketsROI}}%</span>
                            </br>
                            <span class="stat-details">per ~{{.RewardPeriod}}</span>
                            </br>
                            <span class="stat-details" title="Annual Stake Rewards">({{printf "%.2f" .ASR}}% / year)</span>
                        </div>
                    </div>
                    <div width="45%" class="card">
                        <div class="card-header proof-of-stake">Ticket Pool Size</div>
                        <div class="card-body card-body-padding-top">
                            <span  class="stat-data" id="bsubsidy_total">{{.TicketPoolSize}}</span>
                        </div>
                    </div>
                    <div width="45%" class="card">
                        <div class="card-header proof-of-stake">Ticket Pool Value</div>
                        <div class="card-body card-body-padding-top">
                            <span class="stat-data" id="bsubsidy_total">{{template "decimalParts" (float64AsDecimalParts  .TicketPoolValue 8 true)}}</span>
                            </br>
                            <span class="stat-details unit">DCR</span>
                            </br>
                            <span class="stat-details">{{printf "%.2f" .TPVOfTotalSupplyPeecentage}}% of Total Suppy</span>
                        </div>
                    </div>
                    <div class="card">
                        <div class="card-header proof-of-stake">Proof-Of-Stake Reward</div>
                        <div class="card-body card-body-padding-top">
                            <span class="stat-data">{{template "decimalParts" (amountAsDecimalParts ( divide .PoSReward 5) true)}}</span>
                            </br>
                            <span class="stat-details unit">DCR per ticket</span>
                        </div>
                    </div>
                    <div width="45%" class="card">
                        <div class="card-header proof-of-stake">Ticket Window Adjustment</div>
                        <div class="card-body card-body-padding-top" style="width: 100%;">
=======
                        <div class="card-header">Votes In Mempool</div>
                        <div class="card-body">
                            <span class="stat-data" id="bsubsidy_total">{{.VotesInMempool}}</span>
                            </br>
                                <span class="stat-details unit">Vote{{if gt .VotesInMempool 1}}s{{end}}</span>
                        </div>
                    </div>
                    <div width="45%" class="card">
                        <div class="card-header">Ticket Price</div>
                        <div class="card-body">
                            <span  class="stat-data" id="bsubsidy_total">{{template "decimalParts" (float64AsDecimalParts .TicketPrice 8 false)}}</span>
                            </br>
                            <span class="stat-details unit">DCR</span>
                        </div>
                    </div>
                    <div width="45%" class="card">
                        <div class="card-header">Ticket Price Adjustment</div>
                        <div class="card-body" style="width: 100%;">
>>>>>>> b01860bc
                            <div class="row">
                                <div style="margin: auto" class="col-11 col-lg-8">
                                    <div class="progress">
                                        <div
                                            class="progress-bar"
                                            id="pos-window-progess-bar"
                                            role="progressbar"
                                            style="width: {{ticketWindowProgress .IdxBlockInWindow}}%;"
                                            aria-valuenow="{{.IdxBlockInWindow}}"
                                            aria-valuemin="0"
                                            aria-valuemax="{{.WindowSize}}"
                                        >
                                        </div>
                                    </div>
                                </div>
                            </div>
                            </br>
                            <span class="stat-details">{{.IdxBlockInWindow}} of {{.WindowSize}}</br>
                              ({{remaining .IdxBlockInWindow .WindowSize .BlockTime}})</span>
                            </br>
                            <span class="stat-details">Curent: {{template "decimalParts" (float64AsDecimalParts .TicketPrice 8 false)}}</span>
                            </br>
                            <span class="stat-details">Next Estimate: {{template "decimalParts" (float64AsDecimalParts .NextEstimatedTicketPrice 8 false)}}</span>
                        </div>
                    </div>
                    <div class="card">
                        <div class="card-header">Proof-Of-Stake Reward</div>
                        <div class="card-body">
                            <span class="stat-data">{{template "decimalParts" (amountAsDecimalParts ( divide .PoSReward 5) true)}}</span>
                            </br>
                            <span class="stat-details unit">DCR per ticket</span>
                        </div>
                    </div>
                    <div width="45%" class="card">
                        <div class="card-header">Ticket REWARDS</div>
                        <div class="card-body">
                            <span  class="stat-data" id="bsubsidy_total">+{{printf "%.2f" .TicketsROI}}%</span>
                            </br>
                            <span class="stat-details">per ticket, ~{{.RewardPeriod}}</span>
                            </br>
                            <span class="stat-details" title="Annual Stake Rewards">({{printf "%.2f" .APR}}% / year)</span>
                            </br>
                            <span class="stat-details">rough approximation</span>
                        </div>
                    </div>
                    <div width="45%" class="card">
                        <div class="card-header">Ticket Pool Size</div>
                        <div class="card-body">
                            <span class="stat-data" id="bsubsidy_total">{{intComma .TicketPoolSize}}</span>
                            </br>
                            {{if ge .TicketPoolSizePerToTarget 100.0}}
                            <span class="stat-details">+{{printf "%.2f" (floatsubtract .TicketPoolSizePerToTarget 100.0)}}% above target 40960</span>
                            {{else}}
                            <span class="stat-details">-{{printf "%.2f" (floatsubtract 100.0 .TicketPoolSizePerToTarget)}}% below target 40960</span>
                            {{end}}
                        </div>
                    </div>
                    <div width="45%" class="card">
                        <div class="card-header">Ticket Pool Value</div>
                        <div class="card-body">
                            <span class="stat-data" id="bsubsidy_total">{{template "decimalParts" (float64AsDecimalParts  .TicketPoolValue 8 true)}}</span>
                            </br>
                            <span class="stat-details unit">DCR</span>
                            </br>
                            <span class="stat-details">{{printf "%.2f" .TPVOfTotalSupplyPeecentage}}% of Total Suppy</span>
                        </div>
                    </div>
                </div>
            </div>
        </div>
        {{end}}
        {{template "footer" . }}
    </body>

</html>
{{end}}<|MERGE_RESOLUTION|>--- conflicted
+++ resolved
@@ -23,25 +23,9 @@
                         </div>
                     </div>
                     <div class="card">
-<<<<<<< HEAD
-                        <div class="card-header network-statistics">Project Fund</div>
-                        <div class="card-body card-body-padding-top">
-                            <span class="stat-data">{{ template "decimalParts" (amountAsDecimalParts .ProjectFunds true)}}</span>
-                            </br>
-                            <span class="stat-details unit">DCR</span>
-                            </br>
-                            <span class="stat-link"><a href="/address/{{.ProjectAddress}}">show address</a></span>
-                        </div>
-                    </div>
-                    <div class="card">
                         <div class="card-header network-statistics">Proof-of-Work Difficulty</div>
                         <div class="card-body card-body-padding-top">
                             <span class="stat-data">{{template "decimalParts" (float64AsDecimalParts .PoWDiff 0 true)}}</span>
-=======
-                        <div class="card-header">Proof-Of-Work Difficulty</div>
-                        <div class="card-body">
-                            <span class="stat-data">{{template "decimalParts" (float64AsDecimalParts .PoWDiff 8 true)}}</span>
->>>>>>> b01860bc
                             </br>
                             <span class="stat-link"><a href="/charts">show chart</a></span>
                         </div>
@@ -55,13 +39,13 @@
                         </div>
                     </div>
                     <div class="card">
-                        <div class="card-header">Project Fund</div>
-                        <div class="card-body">
+                        <div class="card-header network-statistics">Project Fund</div>
+                        <div class="card-body card-body-padding-top">
                             <span class="stat-data">{{ template "decimalParts" (amountAsDecimalParts .ProjectFunds true)}}</span>
                             </br>
                             <span class="stat-details unit">DCR</span>
                             </br>
-                            <span class="stat-link"><a href="/address/{{.ProjectAddress}}">Show Address</a></span>
+                            <span class="stat-link"><a href="/address/{{.ProjectAddress}}">show address</a></span>
                         </div>
                     </div>
                 </div>
@@ -87,7 +71,6 @@
                                     </div>
                                 </div>
                             </div>
-                            </br>
                         <span class="stat-details">block {{.IdxInRewardWindow}} of {{.RewardWindowSize}}<br />
                            ({{remaining .IdxInRewardWindow .RewardWindowSize .BlockTime}})</span>
                         </br>
@@ -109,7 +92,7 @@
                         <div class="card-body card-body-padding-top">
                             <span class="stat-data">{{template "decimalParts" (amountAsDecimalParts .PoWReward true)}}</span>
                             </br>
-                            <span class="stat-details unit">DCR</span>
+                            <span class="stat-details unit">DCR per block</span>
                         </div>
                     </div>
                     <div class="card">
@@ -121,11 +104,17 @@
                         </div>
                     </div>
                 </div>
-
                 <div class="col-6" style="width: 50%;">
                     <h5 class="mb-2 stat-headers">Proof-of-Stake Stats</h5>
                     <div width="45%" class="card">
-<<<<<<< HEAD
+                        <div class="card-header proof-of-stake">Tickets In Mempool</div>
+                        <div class="card-body card-body-padding-top">
+                            <span class="stat-data" id="bsubsidy_total">{{.TicketsInMempool}}</span>
+                            </br>
+                            <span class="stat-details unit">Ticket{{if gt .TicketsInMempool 1}}s{{end}}</span>
+                        </div>
+                    </div>
+                    <div width="45%" class="card">
                         <div class="card-header proof-of-stake">Votes In Mempool</div>
                         <div class="card-body card-body-padding-top">
                             <span class="stat-data" id="bsubsidy_total">{{.VotesInMempool}}</span>
@@ -134,19 +123,6 @@
                         </div>
                     </div>
                     <div width="45%" class="card">
-                        <div class="card-header proof-of-stake">Tickets In Mempool</div>
-                        <div class="card-body card-body-padding-top">
-=======
-                        <div class="card-header">Tickets In Mempool</div>
-                        <div class="card-body">
->>>>>>> b01860bc
-                            <span class="stat-data" id="bsubsidy_total">{{.TicketsInMempool}}</span>
-                            </br>
-                            <span class="stat-details unit">Ticket{{if gt .TicketsInMempool 1}}s{{end}}</span>
-                        </div>
-                    </div>
-                    <div width="45%" class="card">
-<<<<<<< HEAD
                         <div class="card-header proof-of-stake">Ticket Price</div>
                         <div class="card-body card-body-padding-top">
                             <span  class="stat-data" id="bsubsidy_total">{{template "decimalParts" (float64AsDecimalParts .TicketPrice 8 false)}}</span>
@@ -155,62 +131,8 @@
                         </div>
                     </div>
                     <div width="45%" class="card">
-                        <div class="card-header proof-of-stake">Ticket ROI</div>
-                        <div class="card-body card-body-padding-top">
-                            <span  class="stat-data" id="bsubsidy_total">+{{printf "%.2f" .TicketsROI}}%</span>
-                            </br>
-                            <span class="stat-details">per ~{{.RewardPeriod}}</span>
-                            </br>
-                            <span class="stat-details" title="Annual Stake Rewards">({{printf "%.2f" .ASR}}% / year)</span>
-                        </div>
-                    </div>
-                    <div width="45%" class="card">
-                        <div class="card-header proof-of-stake">Ticket Pool Size</div>
-                        <div class="card-body card-body-padding-top">
-                            <span  class="stat-data" id="bsubsidy_total">{{.TicketPoolSize}}</span>
-                        </div>
-                    </div>
-                    <div width="45%" class="card">
-                        <div class="card-header proof-of-stake">Ticket Pool Value</div>
-                        <div class="card-body card-body-padding-top">
-                            <span class="stat-data" id="bsubsidy_total">{{template "decimalParts" (float64AsDecimalParts  .TicketPoolValue 8 true)}}</span>
-                            </br>
-                            <span class="stat-details unit">DCR</span>
-                            </br>
-                            <span class="stat-details">{{printf "%.2f" .TPVOfTotalSupplyPeecentage}}% of Total Suppy</span>
-                        </div>
-                    </div>
-                    <div class="card">
-                        <div class="card-header proof-of-stake">Proof-Of-Stake Reward</div>
-                        <div class="card-body card-body-padding-top">
-                            <span class="stat-data">{{template "decimalParts" (amountAsDecimalParts ( divide .PoSReward 5) true)}}</span>
-                            </br>
-                            <span class="stat-details unit">DCR per ticket</span>
-                        </div>
-                    </div>
-                    <div width="45%" class="card">
-                        <div class="card-header proof-of-stake">Ticket Window Adjustment</div>
+                        <div class="card-header proof-of-stake">Ticket Price Adjustment</div>
                         <div class="card-body card-body-padding-top" style="width: 100%;">
-=======
-                        <div class="card-header">Votes In Mempool</div>
-                        <div class="card-body">
-                            <span class="stat-data" id="bsubsidy_total">{{.VotesInMempool}}</span>
-                            </br>
-                                <span class="stat-details unit">Vote{{if gt .VotesInMempool 1}}s{{end}}</span>
-                        </div>
-                    </div>
-                    <div width="45%" class="card">
-                        <div class="card-header">Ticket Price</div>
-                        <div class="card-body">
-                            <span  class="stat-data" id="bsubsidy_total">{{template "decimalParts" (float64AsDecimalParts .TicketPrice 8 false)}}</span>
-                            </br>
-                            <span class="stat-details unit">DCR</span>
-                        </div>
-                    </div>
-                    <div width="45%" class="card">
-                        <div class="card-header">Ticket Price Adjustment</div>
-                        <div class="card-body" style="width: 100%;">
->>>>>>> b01860bc
                             <div class="row">
                                 <div style="margin: auto" class="col-11 col-lg-8">
                                     <div class="progress">
@@ -237,19 +159,19 @@
                         </div>
                     </div>
                     <div class="card">
-                        <div class="card-header">Proof-Of-Stake Reward</div>
-                        <div class="card-body">
+                        <div class="card-header proof-of-stake">Proof-Of-Stake Reward</div>
+                        <div class="card-body card-body-padding-top">
                             <span class="stat-data">{{template "decimalParts" (amountAsDecimalParts ( divide .PoSReward 5) true)}}</span>
                             </br>
                             <span class="stat-details unit">DCR per ticket</span>
                         </div>
                     </div>
                     <div width="45%" class="card">
-                        <div class="card-header">Ticket REWARDS</div>
-                        <div class="card-body">
+                        <div class="card-header proof-of-stake">Ticket Rewards</div>
+                        <div class="card-body card-body-padding-top">
                             <span  class="stat-data" id="bsubsidy_total">+{{printf "%.2f" .TicketsROI}}%</span>
                             </br>
-                            <span class="stat-details">per ticket, ~{{.RewardPeriod}}</span>
+                            <span class="stat-details">per ~{{.RewardPeriod}}</span>
                             </br>
                             <span class="stat-details" title="Annual Stake Rewards">({{printf "%.2f" .APR}}% / year)</span>
                             </br>
@@ -257,7 +179,7 @@
                         </div>
                     </div>
                     <div width="45%" class="card">
-                        <div class="card-header">Ticket Pool Size</div>
+                        <div class="card-header proof-of-stake">Ticket Pool Size</div>
                         <div class="card-body">
                             <span class="stat-data" id="bsubsidy_total">{{intComma .TicketPoolSize}}</span>
                             </br>
@@ -269,8 +191,8 @@
                         </div>
                     </div>
                     <div width="45%" class="card">
-                        <div class="card-header">Ticket Pool Value</div>
-                        <div class="card-body">
+                        <div class="card-header proof-of-stake">Ticket Pool Value</div>
+                        <div class="card-body card-body-padding-top">
                             <span class="stat-data" id="bsubsidy_total">{{template "decimalParts" (float64AsDecimalParts  .TicketPoolValue 8 true)}}</span>
                             </br>
                             <span class="stat-details unit">DCR</span>
