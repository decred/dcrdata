{{define "error"}}
<!DOCTYPE html>
<html lang="en">
{{template "html-head" printf "Error %s" .ErrorCode}}
<body>
<<<<<<< HEAD
{{template "navbar"}}    
    <div class="container">   
    <br/>
        <div>
            <h4>No matching block, address or transaction could be found.</h4>
=======

    {{template "navbar" . }}

    <div class="container">
        <br/>
        <div class="alert alert-info">
            <h4>Error: {{.ErrorCode}}</h4>
        </div>
        <div class="row">
            <div class="col">
                <p>{{.ErrorString}}</p>
            </div>
>>>>>>> 9c46fb93
        </div>
    </div>
{{ template "footer" . }}
</body>
</html>
{{end}}<|MERGE_RESOLUTION|>--- conflicted
+++ resolved
@@ -3,26 +3,18 @@
 <html lang="en">
 {{template "html-head" printf "Error %s" .ErrorCode}}
 <body>
-<<<<<<< HEAD
-{{template "navbar"}}    
-    <div class="container">   
-    <br/>
-        <div>
-            <h4>No matching block, address or transaction could be found.</h4>
-=======
 
     {{template "navbar" . }}
 
     <div class="container">
         <br/>
-        <div class="alert alert-info">
-            <h4>Error: {{.ErrorCode}}</h4>
+        <div>
+            <h4>No matching block, address or transaction could be found.</h4>
         </div>
         <div class="row">
             <div class="col">
-                <p>{{.ErrorString}}</p>
+                
             </div>
->>>>>>> 9c46fb93
         </div>
     </div>
 {{ template "footer" . }}
