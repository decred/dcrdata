{{define "error"}}
<!DOCTYPE html>
<html lang="en">
{{template "html-head" printf "Error %s" .ErrorCode}}
<body>
<<<<<<< HEAD
{{template "navbar"}}    
    <div class="container">   
    <br/>
        <div>
            <h4>No matching block, address or transaction could be found.</h4>
=======

    {{template "navbar" . }}

    <div class="container">
        <br/>
        <div class="alert alert-info">
            <h4>Error: {{.ErrorCode}}</h4>
        </div>
        <div class="row">
            <div class="col">
                <p>{{.ErrorString}}</p>
            </div>
>>>>>>> 69bf97b1
        </div>
    </div>
{{ template "footer" . }}
</body>
</html>
{{end}}<|MERGE_RESOLUTION|>--- conflicted
+++ resolved
@@ -3,26 +3,12 @@
 <html lang="en">
 {{template "html-head" printf "Error %s" .ErrorCode}}
 <body>
-<<<<<<< HEAD
-{{template "navbar"}}    
-    <div class="container">   
-    <br/>
-        <div>
-            <h4>No matching block, address or transaction could be found.</h4>
-=======
-
     {{template "navbar" . }}
 
     <div class="container">
         <br/>
         <div class="alert alert-info">
-            <h4>Error: {{.ErrorCode}}</h4>
-        </div>
-        <div class="row">
-            <div class="col">
-                <p>{{.ErrorString}}</p>
-            </div>
->>>>>>> 69bf97b1
+            <h4>No matching block, address or transaction could be found.</h4>
         </div>
     </div>
 {{ template "footer" . }}
